package jager_mongodb

import (
	"flag"

	"github.com/spf13/viper"
)

const (
<<<<<<< HEAD
	mongoUrl          = "mongo_url"
	mongoDatabase     = "mongo_database"
	mongoCollection   = "mongo_collection"
	archiveCollection = "archive_collection"
)

type Configuration struct {
	MongoUrl          string `yaml:"mongo_url"`
	MongoDatabase     string `yaml:"mongo_database"`
	MongoCollection   string `yaml:"mongo_collection"`
	ArchiveCollection string `yaml:"archive_collection"`
=======
	mongoUrl           = "mongo_url"
	mongoDatabase      = "mongo_database"
	mongoCollection    = "mongo_collection"
	expireAfterSeconds = "expire_after_seconds"
)

type Configuration struct {
	MongoUrl           string `yaml:"mongo_url"`
	MongoDatabase      string `yaml:"mongo_database"`
	MongoCollection    string `yaml:"mongo_collection"`
	ExpireAfterSeconds int    `yaml:"expire_after_seconds"`
>>>>>>> 4b7379ff
}

// Options stores the configuration entries for this storage
type Options struct {
	Configuration Configuration
}

// AddFlags from this storage to the CLI
func AddFlags(flagSet *flag.FlagSet) {
	//flagSet.Int(limit, 0, "The maximum amount of traces to store in memory. The default number of traces is unbounded.")
}

// InitFromViper initializes the options struct with values from Viper
func (opt *Options) InitFromViper(v *viper.Viper) {

	v.SetDefault(mongoUrl, "mongodb://localhost:27017")
	v.SetDefault(mongoDatabase, "traces")
	v.SetDefault(mongoCollection, "spans")
<<<<<<< HEAD
	v.SetDefault(archiveCollection, "archiveTraces")
=======
	v.SetDefault(expireAfterSeconds, 1209600)
>>>>>>> 4b7379ff

	opt.Configuration.MongoUrl = v.GetString(mongoUrl)
	opt.Configuration.MongoDatabase = v.GetString(mongoDatabase)
	opt.Configuration.MongoCollection = v.GetString(mongoCollection)
<<<<<<< HEAD
	opt.Configuration.ArchiveCollection = v.GetString(archiveCollection)
=======
	opt.Configuration.ExpireAfterSeconds = v.GetInt(expireAfterSeconds)
>>>>>>> 4b7379ff
}<|MERGE_RESOLUTION|>--- conflicted
+++ resolved
@@ -7,22 +7,10 @@
 )
 
 const (
-<<<<<<< HEAD
-	mongoUrl          = "mongo_url"
-	mongoDatabase     = "mongo_database"
-	mongoCollection   = "mongo_collection"
-	archiveCollection = "archive_collection"
-)
-
-type Configuration struct {
-	MongoUrl          string `yaml:"mongo_url"`
-	MongoDatabase     string `yaml:"mongo_database"`
-	MongoCollection   string `yaml:"mongo_collection"`
-	ArchiveCollection string `yaml:"archive_collection"`
-=======
 	mongoUrl           = "mongo_url"
 	mongoDatabase      = "mongo_database"
 	mongoCollection    = "mongo_collection"
+	archiveCollection  = "archive_collection"
 	expireAfterSeconds = "expire_after_seconds"
 )
 
@@ -30,8 +18,8 @@
 	MongoUrl           string `yaml:"mongo_url"`
 	MongoDatabase      string `yaml:"mongo_database"`
 	MongoCollection    string `yaml:"mongo_collection"`
+	ArchiveCollection  string `yaml:"archive_collection"`
 	ExpireAfterSeconds int    `yaml:"expire_after_seconds"`
->>>>>>> 4b7379ff
 }
 
 // Options stores the configuration entries for this storage
@@ -50,18 +38,12 @@
 	v.SetDefault(mongoUrl, "mongodb://localhost:27017")
 	v.SetDefault(mongoDatabase, "traces")
 	v.SetDefault(mongoCollection, "spans")
-<<<<<<< HEAD
 	v.SetDefault(archiveCollection, "archiveTraces")
-=======
 	v.SetDefault(expireAfterSeconds, 1209600)
->>>>>>> 4b7379ff
 
 	opt.Configuration.MongoUrl = v.GetString(mongoUrl)
 	opt.Configuration.MongoDatabase = v.GetString(mongoDatabase)
 	opt.Configuration.MongoCollection = v.GetString(mongoCollection)
-<<<<<<< HEAD
 	opt.Configuration.ArchiveCollection = v.GetString(archiveCollection)
-=======
 	opt.Configuration.ExpireAfterSeconds = v.GetInt(expireAfterSeconds)
->>>>>>> 4b7379ff
 }