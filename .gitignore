--- conflicted
+++ resolved
@@ -1,10 +1,6 @@
 .idea/
 .DS_Store
-<<<<<<< HEAD
 *.sh
 jaeger-mongodb
 /test
-.vscode
-=======
-*.sh
->>>>>>> 47f155b0
+.vscode