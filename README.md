--- conflicted
+++ resolved
@@ -47,16 +47,9 @@
         -p 14250:14250 \
         -p 9411:9411 \
         -v $(pwd):/app \
-<<<<<<< HEAD
-        -v $(pwd)/configs:/configs \
-        -e SPAN_STORAGE_TYPE=grpc-plugin \
-        -e GRPC_STORAGE_PLUGIN_BINARY=/app/jaeger-mongodb \
-        -e GRPC_STORAGE_PLUGIN_CONFIGURATION_FILE=/configs/default-config.yaml \
-=======
         -e SPAN_STORAGE_TYPE=grpc-plugin \
         -e GRPC_STORAGE_PLUGIN_BINARY=/app/jaeger-mongodb \
         -e GRPC_STORAGE_PLUGIN_CONFIGURATION_FILE=/app/configs/default-config.yaml \
->>>>>>> 73f8367d
         jaegertracing/all-in-one:1.22
         ```
     - Note: If you have a custom configuration yaml file that you would like to use, change default-config.yaml to the name of your custom config file.
