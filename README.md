--- conflicted
+++ resolved
@@ -46,7 +46,6 @@
         -p 14268:14268 \
         -p 14250:14250 \
         -p 9411:9411 \
-<<<<<<< HEAD
         -v $(pwd):/app \
         -e SPAN_STORAGE_TYPE=grpc-plugin \
         -e GRPC_STORAGE_PLUGIN_BINARY=/app/jaeger-mongodb \
@@ -54,15 +53,7 @@
         jaegertracing/all-in-one:1.22
         ```
     - Note: If you have a custom configuration yaml file that you would like to use, change default-config.yaml to the name of your custom config file.
-  
-=======
-        -v $(pwd)/run:/mdb \
-        -e SPAN_STORAGE_TYPE=grpc-plugin \
-        -e GRPC_STORAGE_PLUGIN_BINARY=/mdb/jaeger-mongodb \
-        -e GRPC_STORAGE_PLUGIN_CONFIGURATION_FILE=/mdb/config.yaml \
-        jaegertracing/all-in-one:1.22
-        ```
->>>>>>> 47f155b0
+    
 4. In a separate terminal tab/window, start mongodb
     ```bash
     mongodb
